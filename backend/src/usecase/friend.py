--- conflicted
+++ resolved
@@ -2,21 +2,12 @@
 
 from domains import Channel, Friend, GuildMember
 from injector import inject, singleton
-<<<<<<< HEAD
-from repository.channel_repository import ChannelRepositoryIf
-from repository.friend_repository import FriendRepositoryIf
-from repository.guild_member_repository import GuildMemberRepositoryIf
-from repository.guild_repository import GuildRepositoryIf
-from repository.user_repository import UserRepositoryIf
-from schema.friend_schema import FriendCreateRequest, FriendGetResponse
-=======
 from repository.channel_repository import ChannelRepositoryError, ChannelRepositoryIf
 from repository.friend_repository import FriendRepositoryError, FriendRepositoryIf
 from repository.guild_member_repository import GuildMemberRepositoryError, GuildMemberRepositoryIf
 from repository.guild_repository import GuildRepositoryError, GuildRepositoryIf
 from repository.user_repository import UserRepositoryError, UserRepositoryIf
-from schema.friend_schema import FriendCreateRequest
->>>>>>> 996b2a65
+from schema.friend_schema import FriendCreateRequest, FriendGetResponse
 from sqlalchemy.ext.asyncio import AsyncSession
 from usecase.base_exception import BaseMessageUseCaseError
 from utils.logger_utils import get_logger
@@ -218,41 +209,37 @@
                     # 自分がrelated_user_idの場合、user_idが相手
                     user_id_list.append(str(friend.user_id))
 
-            return await self.user_repo.get_users_by_id(session, user_id_list)
+            users = await self.user_repo.get_users_by_id(session, user_id_list)
+
+            # フレンドごとにDM用のチャネルIDを取得する
+            friend_res_list = []
+            type_name = "text"
+            channel_name = ""
+            for user in users:
+                related_user_id = str(user.id)
+                channel_db = await self.channel_repo.get_channels_by_user_ids_type_name(
+                    session, [user_id, related_user_id], type_name, channel_name
+                )
+
+                # FriendGetResponseを作成してリストに追加
+                if channel_db:
+                    friend_response_data = {
+                        "name": user.name,
+                        "username": user.username,
+                        "description": user.description,
+                        "created_at": user.created_at,
+                        "channel_id": channel_db.id,
+                    }
+                    friend_response = FriendGetResponse.model_validate(friend_response_data)
+                    friend_res_list.append(friend_response)
+
+            return friend_res_list
 
         except UserRepositoryError as e:
             raise FriendTransactionError("ユーザー取得中にエラーが発生しました", e)
 
-<<<<<<< HEAD
-        users = await self.user_repo.get_users_by_id(session, user_id_list)
-
-        # フレンドごとにDM用のチャネルIDを取得する
-        friend_res_list = []
-        type_name = "text"
-        channel_name = ""
-        for user in users:
-            related_user_id = str(user.id)
-            channel_db = await self.channel_repo.get_channels_by_user_ids_type_name(
-                session, [user_id, related_user_id], type_name, channel_name
-            )
-
-            # FriendGetResponseを作成してリストに追加
-            if channel_db:
-                friend_response_data = {
-                    "name": user.name,
-                    "username": user.username,
-                    "description": user.description,
-                    "created_at": user.created_at,
-                    "channel_id": channel_db.id,
-                }
-                friend_response = FriendGetResponse.model_validate(friend_response_data)
-                friend_res_list.append(friend_response)
-
-        return friend_res_list
-=======
         except FriendRepositoryError as e:
             raise FriendTransactionError("フレンド取得中にエラーが発生しました", e)
 
         except Exception as e:
-            raise FriendTransactionError("予期しないエラーが発生しました", e)
->>>>>>> 996b2a65
+            raise FriendTransactionError("予期しないエラーが発生しました", e)