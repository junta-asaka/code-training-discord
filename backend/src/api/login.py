--- conflicted
+++ resolved
@@ -51,18 +51,9 @@
             error_detail["next"] = next_param
         raise HTTPException(status_code=401, detail=error_detail)
 
-<<<<<<< HEAD
-    return LoginResponse(
-        id=str(user.id),
-        name=user.name,
-        username=user.username,
-        access_token=str(session_obj.refresh_token_hash),
-        token_type="bearer",
-        next=next_param,
-    )
-=======
     # LoginResponseに必要なフィールドのみを抽出
     login_response_data = {
+        "id": user.id,
         "name": user.name,
         "username": user.username,
         "access_token": session_obj.refresh_token_hash,  # ここにアクセストークンが保存されている
@@ -73,5 +64,4 @@
     if next_param:
         login_response_data["next"] = next_param
 
-    return LoginResponse.model_validate(login_response_data)
->>>>>>> 3e7049d6
+    return LoginResponse.model_validate(login_response_data)