--- conflicted
+++ resolved
@@ -2,11 +2,7 @@
 from dependencies import get_injector
 from fastapi import APIRouter, Depends, HTTPException, status
 from schema.user_schema import UserCreateRequest, UserResponse
-<<<<<<< HEAD
-from sqlalchemy.exc import IntegrityError
-=======
 from sqlalchemy.exc import IntegrityError, SQLAlchemyError
->>>>>>> 3e7049d6
 from sqlalchemy.ext.asyncio import AsyncSession
 from usecase.create_user import CreateUserUseCaseIf
 
@@ -35,8 +31,4 @@
     except SQLAlchemyError as e:
         raise HTTPException(status_code=400, detail=str(e))
 
-<<<<<<< HEAD
-    return response
-=======
-    return UserResponse.model_validate(user_db)
->>>>>>> 3e7049d6
+    return UserResponse.model_validate(user_db)