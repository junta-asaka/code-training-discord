--- conflicted
+++ resolved
@@ -2,12 +2,8 @@
 
 from domains import Friend
 from injector import singleton
-<<<<<<< HEAD
 from sqlalchemy import or_, select
-=======
-from sqlalchemy import select
 from sqlalchemy.exc import SQLAlchemyError
->>>>>>> 3e7049d6
 from sqlalchemy.ext.asyncio import AsyncSession
 from utils.logger_utils import get_logger
 
@@ -96,11 +92,9 @@
         """
 
         result = await session.execute(
-<<<<<<< HEAD
-            select(Friend).where(or_(Friend.user_id == user_id, Friend.related_user_id == user_id))
-=======
-            select(Friend).where(Friend.user_id == user_id).order_by(Friend.created_at.desc())  # 作成日時で降順ソート
->>>>>>> 3e7049d6
+            select(Friend)
+            .where(or_(Friend.user_id == user_id, Friend.related_user_id == user_id))
+            .order_by(Friend.created_at.desc())  # 作成日時で降順ソート
         )
 
         return list(result.scalars().all())